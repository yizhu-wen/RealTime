import torch
import torch.nn as nn
<<<<<<< HEAD
from torch.nn import LeakyReLU
from .blocks import FCBlock, Conv2Encoder, WatermarkEmbedder, WatermarkExtracter, ReluBlock
from distortions.frequency import TacotronSTFT, fixed_STFT, tacotron_mel
=======
from distortions.frequency import fixed_STFT
>>>>>>> 9fc5b40a
from silero_vad import load_silero_vad
from torch.nn import LeakyReLU

from .blocks import (
    FCBlock,
    Conv2Encoder,
    WatermarkEmbedder,
    WatermarkExtracter,
    ReluBlock,
)

# from distortions.dl import distortion

# Optional: set up a small constant
EPS = 1e-9


def save_spectrum(y, flag="linear"):
    import numpy as np
    import os
    import matplotlib.pyplot as plt

    # Directory to save figures
    root = "draw_figure"
    os.makedirs(root, exist_ok=True)

    plt.figure(figsize=(10, 4))
    plt.specgram(
        y, Fs=16000, NFFT=320, noverlap=160, window=np.hanning(320), cmap="magma"
    )

    plt.colorbar(format="%+2.0f dB")
    plt.title("Amplitude Spectrogram")
    plt.tight_layout()
    plt.savefig(
        os.path.join(root, f"{flag}_amplitude_spectrogram.png"),
        bbox_inches="tight",
        pad_inches=0.0,
    )
    plt.close()


def save_spectrum_normal(y, flag="linear"):
    import numpy as np
    import os
    import librosa.display
    import matplotlib.pyplot as plt

    peak = np.max(np.abs(y))
    if peak > 1e-8:
        y = y / peak

    # Directory to save figures
    root = "draw_figure"
    os.makedirs(root, exist_ok=True)

    plt.figure(figsize=(10, 4))

    # Compute the spectrogram
    Pxx, freqs, bins, im = plt.specgram(
        y, Fs=16000, NFFT=320, noverlap=160, cmap="magma"
    )

    Pxx_dB = librosa.amplitude_to_db(Pxx, ref=np.max)

    # Clear previous plot and redraw with log values
    plt.clf()
    plt.figure(figsize=(10, 4))
    plt.pcolormesh(bins, freqs, Pxx_dB, shading="auto", cmap="magma")

    plt.colorbar(format="%+2.0f dB")
    plt.title("Log Amplitude Spectrogram")
    plt.tight_layout()
    plt.savefig(
        os.path.join(root, f"{flag}_amplitude_spectrogram.png"),
        bbox_inches="tight",
        pad_inches=0.0,
    )
    plt.close()


def save_feature_map(feature_maps):
    import os
    import matplotlib.pyplot as plt

    feature_maps = feature_maps.cpu().numpy()
    root = "draw_figure"
    output_folder = os.path.join(root, "feature_map_or")
    if not os.path.exists(output_folder):
        os.makedirs(output_folder)
    n_channels = feature_maps.shape[0]
    for channel_idx in range(n_channels):
        fig, ax = plt.subplots()
        ax.imshow(feature_maps[channel_idx, :, :], cmap="gray")
        ax.axis("off")
        output_file = os.path.join(
            output_folder, f"feature_map_channel_{channel_idx + 1}.png"
        )
        plt.savefig(output_file, bbox_inches="tight", pad_inches=0.0)
        plt.close(fig)


def save_waveform(a_tensor, flag="original"):
    import os
    import soundfile

    root = "draw_figure"
    y = a_tensor.detach().cpu().numpy()
    soundfile.write(os.path.join(root, flag + "_waveform.wav"), y, samplerate=16000)
    # D = librosa.stft(y)
    # spectrogram = np.abs(D)
    # img=librosa.display.specshow(librosa.amplitude_to_db(spectrogram, ref=np.max), sr=22050, x_axis='time', y_axis='log', y_coords=None);
    # plt.axis('off')
    # plt.savefig(os.path.join(root, flag + '_amplitude_spectrogram_from_waveform.png'), bbox_inches='tight', pad_inches=0.0)


# def get_vocoder(device):
#     with open("hifigan/config.json", "r") as f:
#         config = json.load(f)
#     config = hifigan.AttrDict(config)
#     vocoder = hifigan.Generator(config)
#     ckpt = torch.load("./hifigan/model/VCTK_V1/generator_v1")
#     vocoder.load_state_dict(ckpt["generator"])
#     vocoder.eval()
#     vocoder.remove_weight_norm()
#     vocoder.to(device)
#     freeze_model_and_submodules(vocoder)
#     return vocoder

# def freeze_model_and_submodules(model):
#     for param in model.parameters():
#         param.requires_grad = False
#
#     for module in model.children():
#         if isinstance(module, nn.Module):
#             freeze_model_and_submodules(module)


class Encoder(nn.Module):
    def __init__(self, process_config, model_config, train_config, msg_length):
        super(Encoder, self).__init__()
        self.name = "conv2"
        self.win_dim = int((process_config["mel"]["n_fft"] / 2) + 1)
        self.add_carrier_noise = False
        self.block = model_config["conv2"]["block"]
        self.layers_CE = model_config["conv2"]["layers_CE"]
        self.EM_input_dim = model_config["conv2"]["hidden_dim"] + 3
        self.layers_EM = model_config["conv2"]["layers_EM"]
        self.n_fft = process_config["mel"]["n_fft"]
        self.hop_length = process_config["mel"]["hop_length"]
        self.win_length = process_config["mel"]["win_length"]
        self.sampling_rate = process_config["audio"]["or_sample_rate"]
        self.delay_amt = int(
            (train_config["watermark"]["delay_amt_second"] * self.sampling_rate)
            // self.hop_length
            + 1
        )
        self.future_amt = int(
            (train_config["watermark"]["future_amt_second"] * self.sampling_rate)
            // self.hop_length
            + 1
        )
        self.delay = True
        self.power = 1.0
        self.vad = load_silero_vad()
        self.vad_threshold = 0.50

        self.vocoder_step = model_config["structure"]["vocoder_step"]
        # MLP for the input wm
        self.msg_linear_in = FCBlock(
            msg_length, self.win_dim // 2, activation=LeakyReLU(inplace=True)
        )

        # stft transform
        self.stft = fixed_STFT(
            process_config["mel"]["n_fft"],
            process_config["mel"]["hop_length"],
            process_config["mel"]["win_length"],
        )

        self.ENc = Conv2Encoder(
            input_channel=2,
            hidden_dim=model_config["conv2"]["hidden_dim"],
            block=self.block,
            n_layers=self.layers_CE,
        )

        self.EM = WatermarkEmbedder(
            input_channel=self.EM_input_dim,
            hidden_dim=model_config["conv2"]["hidden_dim"],
            block=self.block,
            n_layers=self.layers_EM,
        )

    def pad_w_zero_stft(self, input_stft, watermark_stft, voice_prefilling):
        """
        Pad the watermarked stft output with zeros on the left + right,
        respecting future_amt and chunk-based offsets.
        """
        chunk_size = (
            voice_prefilling if not self.delay else (voice_prefilling + self.delay_amt)
        )

        zeros_right_len = input_stft.shape[3] - watermark_stft.shape[3] - chunk_size
        if zeros_right_len < 0:
            # Edge case: won't happen if chunking logic is correct, but just to be safe
            zeros_right_len = 0

        zeros_left = torch.zeros_like(input_stft[:, :, :, :chunk_size])
        zeros_right = torch.zeros_like(input_stft[:, :, :, :zeros_right_len])

        actual_watermark = (
            torch.cat([zeros_left, watermark_stft, zeros_right], dim=3) + EPS
        )
        return actual_watermark, zeros_right

    def forward(self, x, msg, global_step):
        num_samples = x.shape[-1]
        _, _, stft_result = self.stft.transform(x)
        # Evaluate how many chunks we can process
        # 2s input + 0.5s calculation delay
        # 2.00*16000 = 32000
        # 32800 // hop_length + 1 = 201 center=True
        # 0.5s*16000 = 8000
        # 8000 // hop_length + 1 = 51 center=True
        voice_prefilling = int((2.00 * self.sampling_rate) // self.hop_length + 1)
        # Predict future 0.5s watermark
        # 0.5*16000 = 8000
        # 8000 // hop_length + 1 =51
        max_start = stft_result.shape[-1] - (voice_prefilling + self.delay_amt)
        if int(max_start / self.delay_amt) <= 0:
            return None  # Not enough frames for a chunk

        list_of_watermarks = []
        for i in range(
            int(
                (stft_result.shape[-1] - (voice_prefilling + self.delay_amt))
                / self.future_amt
            )
        ):
            carrier_encoded = self.ENc(
                stft_result[
                    :,
                    :,
                    :,
                    i * self.future_amt : voice_prefilling + i * self.future_amt,
                ]
            )
            # torch.Size([B, 1, 81])
            # torch.Size([B, 81, 1])
            # torch.Size([B, 1, 81, 1])
            # torch.Size([B, 1, 162, 201])
            watermark_encoded = (
                self.msg_linear_in(msg)
                .transpose(1, 2)
                .unsqueeze(1)
                .repeat(1, 1, 2, carrier_encoded.shape[3])
            )
            concatenated_feature = torch.cat(
                (
                    carrier_encoded,
                    stft_result[
                        :,
                        :,
                        :,
                        i * self.future_amt : voice_prefilling + i * self.future_amt,
                    ],
                    watermark_encoded,
                ),
                dim=1,
            )
            # [B, 2, bins, length]
            # Embed the watermark
            carrier_watermarked = self.EM(concatenated_feature)
            # Append both the watermark chunk and the pilot segment
            list_of_watermarks.append(carrier_watermarked)

        if len(list_of_watermarks) > 0:
            watermark = torch.cat(list_of_watermarks, dim=-1)
            all_watermark_stft, zeros_right = self.pad_w_zero_stft(
                stft_result, watermark, voice_prefilling
            )
            del list_of_watermarks
            mask = stft_result != 0
            all_watermark_stft = all_watermark_stft * mask + 0.0000001

            self.stft.num_samples = num_samples

            # Recompute magnitude & phase
            real_part = all_watermark_stft[:, 0, :, :]
            imag_part = all_watermark_stft[:, 1, :, :]
            spect = torch.sqrt(real_part**2 + imag_part**2)
            phase = torch.atan2(imag_part, real_part)

            y = self.stft.inverse(spect, phase).squeeze(1)
<<<<<<< HEAD
            del spect, phase, real_part, imag_part
=======
            del spect, phase, real_part, imag_part, all_watermark_stft
>>>>>>> 9fc5b40a

            # with torch.no_grad():
            #     # Get chunk-level speech probabilities for the batch.
            #     # The output shape should be [batch, num_chunks]
            #     batch_chunk_probs = self.vad.audio_forward(x, sr=self.sampling_rate)
            #
            # # Threshold the probabilities to obtain a binary mask per chunk.
            # batch_chunk_mask = (batch_chunk_probs > self.vad_threshold).float()
            #
            # # Upsample the chunk-level mask to a sample-level mask.
            # # Each chunk's decision is repeated for chunk_size samples.
            # sample_masks = torch.repeat_interleave(batch_chunk_mask, 512, dim=1).to(y.device)
            #
            # # Since the upsampled mask might be longer than the actual audio length,
            # # slice the mask to match the original number of samples.
            # sample_length = x.shape[-1]
            # sample_masks = sample_masks[:, :sample_length]
            #
            # # Apply the mask to the original audio to zero out non-speech regions.
            # masked_y = y * sample_masks
<<<<<<< HEAD
            return y, all_watermark_stft
=======
            return y, zeros_right.shape[-1]
>>>>>>> 9fc5b40a
        else:
            print("Not enough watermarking!!!!")
            return None


class Decoder(nn.Module):
    def __init__(self, process_config, model_config, train_config, msg_length):
        super(Decoder, self).__init__()
<<<<<<< HEAD
        self.robust = model_config["robust"]
        # if self.robust:
        #     self.dl = distortion(process_config, train_config)
        self.mel_transform = TacotronSTFT(filter_length=process_config["mel"]["n_fft"], hop_length=process_config["mel"]["hop_length"], win_length=process_config["mel"]["win_length"])
        # self.vocoder = get_vocoder(device)
        self.vocoder_step = model_config["structure"]["vocoder_step"]
=======
>>>>>>> 9fc5b40a
        self.win_dim = int((process_config["mel"]["n_fft"] / 2) + 1)
        self.hop_length = process_config["mel"]["hop_length"]
        self.block = model_config["conv2"]["block"]
        self.EX = WatermarkExtracter(
            input_channel=2,
            hidden_dim=model_config["conv2"]["hidden_dim"],
            block=self.block,
        )
        self.stft = fixed_STFT(
            process_config["mel"]["n_fft"],
            process_config["mel"]["hop_length"],
            process_config["mel"]["win_length"],
        )
        self.msg_linear_out = FCBlock(
            self.win_dim // 2, msg_length, activation=LeakyReLU(inplace=True)
        )

    def forward(self, y, global_step):
<<<<<<< HEAD
        y_identity = y
        if global_step > self.vocoder_step:
            y_mel = self.mel_transform.mel_spectrogram(y.squeeze(1))
            # y = self.vocoder(y_mel)
            y_d = (self.mel_transform.griffin_lim(magnitudes=y_mel)).unsqueeze(1)
        else:
            y_d = y

        spect, phase, stft_result = self.stft.transform(y_d.squeeze(1))
=======
        _, _, stft_result = self.stft.transform(y)
>>>>>>> 9fc5b40a
        extracted_wm = self.EX(stft_result).squeeze(1)  # (B, win_dim, length)
        # Explicitly split the 162-dim vector into two halves of 81-dim each
        low, high = extracted_wm.chunk(
            2, dim=1
        )  # each has shape [B, win_dim / 2, length]
        low_msg = torch.mean(low, dim=2, keepdim=True).transpose(1, 2)
        high_msg = torch.mean(high, dim=2, keepdim=True).transpose(1, 2)
        msg_avg = (
            low_msg + high_msg
        ) / 2  # Average the two halves -> shape: [B, 1, 81]
        # msg = torch.mean(extracted_wm, dim=2, keepdim=True).transpose(1,2)
        msg = self.msg_linear_out(msg_avg)
        del stft_result, extracted_wm
        return msg


class Discriminator(nn.Module):
    def __init__(self, process_config):
        super(Discriminator, self).__init__()
        self.conv = nn.Sequential(
            ReluBlock(2, 16, 3, 1, 1),
            ReluBlock(16, 32, 3, 1, 1),
            ReluBlock(32, 64, 3, 1, 1),
            nn.AdaptiveAvgPool2d(output_size=(1, 1)),
        )
        self.linear = nn.Linear(64, 1)
        self.stft = fixed_STFT(
            process_config["mel"]["n_fft"],
            process_config["mel"]["hop_length"],
            process_config["mel"]["win_length"],
        )

    def forward(self, x):
        _, _, stft_result = self.stft.transform(x)
        x = self.conv(stft_result)
        x = x.squeeze(2).squeeze(2)
        x = self.linear(x)
        return x<|MERGE_RESOLUTION|>--- conflicted
+++ resolved
@@ -1,12 +1,8 @@
 import torch
 import torch.nn as nn
-<<<<<<< HEAD
 from torch.nn import LeakyReLU
 from .blocks import FCBlock, Conv2Encoder, WatermarkEmbedder, WatermarkExtracter, ReluBlock
 from distortions.frequency import TacotronSTFT, fixed_STFT, tacotron_mel
-=======
-from distortions.frequency import fixed_STFT
->>>>>>> 9fc5b40a
 from silero_vad import load_silero_vad
 from torch.nn import LeakyReLU
 
@@ -302,11 +298,7 @@
             phase = torch.atan2(imag_part, real_part)
 
             y = self.stft.inverse(spect, phase).squeeze(1)
-<<<<<<< HEAD
             del spect, phase, real_part, imag_part
-=======
-            del spect, phase, real_part, imag_part, all_watermark_stft
->>>>>>> 9fc5b40a
 
             # with torch.no_grad():
             #     # Get chunk-level speech probabilities for the batch.
@@ -327,11 +319,7 @@
             #
             # # Apply the mask to the original audio to zero out non-speech regions.
             # masked_y = y * sample_masks
-<<<<<<< HEAD
             return y, all_watermark_stft
-=======
-            return y, zeros_right.shape[-1]
->>>>>>> 9fc5b40a
         else:
             print("Not enough watermarking!!!!")
             return None
@@ -340,15 +328,12 @@
 class Decoder(nn.Module):
     def __init__(self, process_config, model_config, train_config, msg_length):
         super(Decoder, self).__init__()
-<<<<<<< HEAD
         self.robust = model_config["robust"]
         # if self.robust:
         #     self.dl = distortion(process_config, train_config)
         self.mel_transform = TacotronSTFT(filter_length=process_config["mel"]["n_fft"], hop_length=process_config["mel"]["hop_length"], win_length=process_config["mel"]["win_length"])
         # self.vocoder = get_vocoder(device)
         self.vocoder_step = model_config["structure"]["vocoder_step"]
-=======
->>>>>>> 9fc5b40a
         self.win_dim = int((process_config["mel"]["n_fft"] / 2) + 1)
         self.hop_length = process_config["mel"]["hop_length"]
         self.block = model_config["conv2"]["block"]
@@ -367,7 +352,6 @@
         )
 
     def forward(self, y, global_step):
-<<<<<<< HEAD
         y_identity = y
         if global_step > self.vocoder_step:
             y_mel = self.mel_transform.mel_spectrogram(y.squeeze(1))
@@ -377,9 +361,6 @@
             y_d = y
 
         spect, phase, stft_result = self.stft.transform(y_d.squeeze(1))
-=======
-        _, _, stft_result = self.stft.transform(y)
->>>>>>> 9fc5b40a
         extracted_wm = self.EX(stft_result).squeeze(1)  # (B, win_dim, length)
         # Explicitly split the 162-dim vector into two halves of 81-dim each
         low, high = extracted_wm.chunk(
