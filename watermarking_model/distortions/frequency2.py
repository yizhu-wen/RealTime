--- conflicted
+++ resolved
@@ -19,19 +19,11 @@
 
 class tacotron_mel:
     def __init__(self):
-<<<<<<< HEAD
         self.preemphasis=0.0
         self.do_amp_to_db_mel=True
         self.fft_size = 322
         self.hop_length = 160
         self.win_length = 322
-=======
-        self.preemphasis = 0.0
-        self.do_amp_to_db_mel = True
-        self.fft_size = 1024
-        self.hop_length = 256
-        self.win_length = 1024
->>>>>>> 9fc5b40a
         self.stft_pad_mode = "reflect"
         self.spec_gain = 20
         log_func = "np.log"
@@ -467,22 +459,9 @@
 
 
 class TacotronSTFT(torch.nn.Module):
-<<<<<<< HEAD
     def __init__(self, filter_length=322, hop_length=160, win_length=322,
                  n_mel_channels=80, sampling_rate=16000, mel_fmin=0.0,
                  mel_fmax=8000.0):
-=======
-    def __init__(
-        self,
-        filter_length=1024,
-        hop_length=256,
-        win_length=1024,
-        n_mel_channels=80,
-        sampling_rate=22050,
-        mel_fmin=0.0,
-        mel_fmax=8000.0,
-    ):
->>>>>>> 9fc5b40a
         super(TacotronSTFT, self).__init__()
         self.n_mel_channels = n_mel_channels
         self.sampling_rate = sampling_rate
