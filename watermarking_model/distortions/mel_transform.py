import torch
import torch.nn.functional as F
import numpy as np
from torch.autograd import Variable
<<<<<<< HEAD
from scipy.signal import get_window
from librosa.util import pad_center, tiny
from frequency import window_sumsquare
=======

>>>>>>> 58b30620

class STFT(torch.nn.Module):
    """adapted from Prem Seetharaman's https://github.com/pseeth/pytorch-stft"""
    def __init__(self, filter_length=800, hop_length=200, win_length=800,
                 window='hann'):
        super(STFT, self).__init__()
        self.filter_length = filter_length
        self.hop_length = hop_length
        self.win_length = win_length
        self.window = window
        self.forward_transform = None
        scale = self.filter_length / self.hop_length
        fourier_basis = np.fft.fft(np.eye(self.filter_length))

        cutoff = int((self.filter_length / 2 + 1))
        fourier_basis = np.vstack([np.real(fourier_basis[:cutoff, :]),
                                   np.imag(fourier_basis[:cutoff, :])])

        forward_basis = torch.FloatTensor(fourier_basis[:, None, :])
        inverse_basis = torch.FloatTensor(
            np.linalg.pinv(scale * fourier_basis).T[:, None, :])

        if window is not None:
            assert(filter_length >= win_length)
            # get window and zero center pad it to filter_length
            fft_window = get_window(window, win_length, fftbins=True)
            fft_window = pad_center(fft_window, filter_length)
            fft_window = torch.from_numpy(fft_window).float()
<<<<<<< HEAD

            # window the bases
            forward_basis *= fft_window
            inverse_basis *= fft_window

=======

            # window the bases
            forward_basis *= fft_window
            inverse_basis *= fft_window

>>>>>>> 58b30620
        self.register_buffer('forward_basis', forward_basis.float()) # register_buffer requires_grad is False
        self.register_buffer('inverse_basis', inverse_basis.float())

    def transform(self, input_data):
        # num_batches = input_data.size(0)
        # num_samples = input_data.size(1)

        # self.num_samples = num_samples

        # # similar to librosa, reflect-pad the input
        # input_data = input_data.view(num_batches, 1, num_samples)
        
        input_data = F.pad(
            input_data.unsqueeze(1),
            (int(self.filter_length / 2), int(self.filter_length / 2), 0, 0),
            mode='reflect')
        input_data = input_data.squeeze(1)

        forward_transform = F.conv1d(
            input_data,
            Variable(self.forward_basis, requires_grad=False),
            stride=self.hop_length,
            padding=0)

        cutoff = int((self.filter_length / 2) + 1)
        real_part = forward_transform[:, :cutoff, :]
        imag_part = forward_transform[:, cutoff:, :]

        magnitude = torch.sqrt(real_part**2 + imag_part**2)
        phase = torch.autograd.Variable(
            torch.atan2(imag_part.data, real_part.data))

        return magnitude, phase

    def inverse(self, magnitude, phase):
        recombine_magnitude_phase = torch.cat(
            [magnitude*torch.cos(phase), magnitude*torch.sin(phase)], dim=1)

        inverse_transform = F.conv_transpose1d(
            recombine_magnitude_phase,
            Variable(self.inverse_basis, requires_grad=False),
            stride=self.hop_length,
            padding=0)

        if self.window is not None:
            window_sum = window_sumsquare(
                self.window, magnitude.size(-1), hop_length=self.hop_length,
                win_length=self.win_length, n_fft=self.filter_length,
                dtype=np.float32)
            # remove modulation effects
            approx_nonzero_indices = torch.from_numpy(
                np.where(window_sum > tiny(window_sum))[0])
            window_sum = torch.autograd.Variable(
                torch.from_numpy(window_sum), requires_grad=False)
            window_sum = window_sum.cuda() if magnitude.is_cuda else window_sum
            inverse_transform[:, :, approx_nonzero_indices] /= window_sum[approx_nonzero_indices]

            # scale by hop ratio
            inverse_transform *= float(self.filter_length) / self.hop_length

        inverse_transform = inverse_transform[:, :, int(self.filter_length/2):]
        # inverse_transform = inverse_transform[:, :, :-int(self.filter_length/2):]
        inverse_transform = inverse_transform[:, :, :self.num_samples]

        return inverse_transform

    def forward(self, input_data):
        self.magnitude, self.phase = self.transform(input_data)
        reconstruction = self.inverse(self.magnitude, self.phase)
        return reconstruction



from distortions.frequency import librosa_mel_fn, dynamic_range_compression, dynamic_range_decompression
class TacotronSTFT(torch.nn.Module):
    def __init__(self, filter_length=1024, hop_length=256, win_length=1024,
                 n_mel_channels=80, sampling_rate=22050, mel_fmin=0.0,
                 mel_fmax=8000.0):
        super(TacotronSTFT, self).__init__()
        self.n_mel_channels = n_mel_channels
        self.sampling_rate = sampling_rate
        self.stft_fn = STFT(filter_length, hop_length, win_length)
        mel_basis = librosa_mel_fn(
            sampling_rate, filter_length, n_mel_channels, mel_fmin, mel_fmax)
        mel_basis = torch.from_numpy(mel_basis).float()
        self.register_buffer('mel_basis', mel_basis)

    def spectral_normalize(self, magnitudes):
        output = dynamic_range_compression(magnitudes)
        return output

    def spectral_de_normalize(self, magnitudes):
        output = dynamic_range_decompression(magnitudes)
        return output

    def mel_spectrogram(self, y):
        """Computes mel-spectrograms from a batch of waves
        PARAMS
        ------
        y: Variable(torch.FloatTensor) with shape (B, T) in range [-1, 1]

        RETURNS
        -------
        mel_output: torch.FloatTensor of shape (B, n_mel_channels, T)
        """
        assert(torch.min(y.data) >= -1)
        assert(torch.max(y.data) <= 1)

        magnitudes, phases = self.stft_fn.transform(y)
        magnitudes = magnitudes.data
        mel_output = torch.matmul(self.mel_basis, magnitudes)
        mel_output = self.spectral_normalize(mel_output)
        return mel_output<|MERGE_RESOLUTION|>--- conflicted
+++ resolved
@@ -2,13 +2,10 @@
 import torch.nn.functional as F
 import numpy as np
 from torch.autograd import Variable
-<<<<<<< HEAD
 from scipy.signal import get_window
 from librosa.util import pad_center, tiny
 from frequency import window_sumsquare
-=======
 
->>>>>>> 58b30620
 
 class STFT(torch.nn.Module):
     """adapted from Prem Seetharaman's https://github.com/pseeth/pytorch-stft"""
@@ -37,19 +34,11 @@
             fft_window = get_window(window, win_length, fftbins=True)
             fft_window = pad_center(fft_window, filter_length)
             fft_window = torch.from_numpy(fft_window).float()
-<<<<<<< HEAD
 
             # window the bases
             forward_basis *= fft_window
             inverse_basis *= fft_window
 
-=======
-
-            # window the bases
-            forward_basis *= fft_window
-            inverse_basis *= fft_window
-
->>>>>>> 58b30620
         self.register_buffer('forward_basis', forward_basis.float()) # register_buffer requires_grad is False
         self.register_buffer('inverse_basis', inverse_basis.float())
 
